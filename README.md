--- conflicted
+++ resolved
@@ -219,15 +219,12 @@
 communicates on.  This value can be found in the [IB Trader Workstation (TWS)](https://www.interactivebrokers.com/en/trading/tws.php)
 settings.  By default, production trading uses port 7496, and paper trading uses port 7497.  See [Setup](#setup) and [TWS Initial Setup](https://interactivebrokers.github.io/tws-api/initial_setup.html) for more details.
 
-<<<<<<< HEAD
-For a read-write session:
-=======
 `order_id_strategy` is the strategy used for obtaining new order ids.
 * `OrderIdStrategy.RETRY` (default) - Request a new order ID from TWS every time one is needed.  Retry if TWS does not respond quickly.  This usually avoids a TWS bug where it does not always respond.
 * `OrderIdStrategy.BASIC` - Request a new order ID from TWS every time one is needed.  Does not retry, so it may deadlock if TWS does not respond.
 * `OrderIdStrategy.INCREMENT` - Use the initial order ID sent by TWS and increment the value upon every request.  This is fast, but it may fail for multiple, concurrent sessions connected to TWS.
 
->>>>>>> 2dc26acc
+For a read-write session:
 ```python
 import deephaven_ib as dhib
 
