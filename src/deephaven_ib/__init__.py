--- conflicted
+++ resolved
@@ -317,9 +317,9 @@
             All orders placed/modified from this client will be associated with this client identifier.
 
             **NOTE: Each client MUST connect with a unique clientId.**
-        read_only (bool): True to create a read only client; false to create a read-write client.
         download_short_rates (bool): True to download a short rates table.
         order_id_strategy (OrderIdStrategy): strategy for obtaining new order ids.
+        read_only (bool): True to create a read only client; false to create a read-write client.
 
 
     Tables:
@@ -395,20 +395,12 @@
     _tables_raw: Dict[str, Any]  # TODO: should be Dict[str, Table] with deephaven v2
     _tables: Dict[str, Any]  # TODO: should be Dict[str, Table] with deephaven v2
 
-<<<<<<< HEAD
-    def __init__(self, host: str = "", port: int = 7497, client_id: int = 0, download_short_rates:bool = True, read_only:bool = False):
+    def __init__(self, host: str = "", port: int = 7497, client_id: int = 0, download_short_rates: bool = True, order_id_strategy: OrderIdStrategy = OrderIdStrategy.RETRY, read_only:bool = False):
         self._host = host
         self._port = port
         self._client_id = client_id
         self._read_only = read_only
-        self._client = IbTwsClient(download_short_rates=download_short_rates)
-=======
-    def __init__(self, host: str = "", port: int = 7497, client_id: int = 0, download_short_rates: bool = True, order_id_strategy: OrderIdStrategy = OrderIdStrategy.RETRY):
-        self._host = host
-        self._port = port
-        self._client_id = client_id
         self._client = IbTwsClient(download_short_rates=download_short_rates, order_id_strategy=order_id_strategy)
->>>>>>> 2dc26acc
         self._tables_raw = {f"raw_{k}": v for k, v in self._client.tables.items()}
         self._tables = dict(sorted(IbSessionTws._make_tables(self._tables_raw).items()))
 
